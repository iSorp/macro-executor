/*---------------------------------------------------------------------------------------------
* Copyright (c) 2020 Simon Waelti
* Licensed under the MIT License. See License.txt in the project root for license information.
*--------------------------------------------------------------------------------------------*/

'use strict';
import { TokenType, IToken, Scanner } from './macroScanner';
import * as nodes from './macroNodes';
import { ParseError, MacroIssueType } from './macroErrors';
import {
	TextDocument, MacroFileProvider, FunctionSignature,
	functionSignatures
} from '../macroLanguageTypes';

interface IMark {
	prevParsedToken?: IParsedToken;
	parsedToken: IParsedToken;
	prog: string;
	prev?: IToken;
	curr: IToken;
	pos: number;
	defPos: number;
	def: nodes.AbstractDefinition;
	sym: nodes.Symbol | nodes.Label;
	symListLength: number;
	func: () => boolean;
}

export interface IParsedToken {
	text: string;
	offset: number;
	len: number;
}

export class Parser {

	private prevProgToken?: IParsedToken;
	private progToken: IParsedToken;
	private progString: string = '';

	private scanner = new Scanner();
	private defScanner = new Scanner(false);
	private token: IToken;
	private prevToken?: IToken;
	private lastErrorToken?: IToken;
	private definition: nodes.AbstractDefinition;
	private textProvider?: nodes.ITextProvider;
	private definitionMap:Map<string, nodes.AbstractDefinition> = new Map<string, nodes.AbstractDefinition>();
	private symbol: nodes.Symbol | nodes.Label;
	private symbolNodeList:nodes.Symbol[] | nodes.Label[] = [];
	private includes:string[] = [];
	private subScanFunc: () => boolean = undefined;
	private ignoreDefinition = false;
	private acceptAnySymbol = false;

	constructor(private fileProvider: MacroFileProvider) {
		this.token = { type: TokenType.EOF, offset: -1, len: 0, text: '' };
		this.prevToken = undefined;
		this.progToken = { offset: -1, len: 0, text: '' };
		this.prevProgToken = undefined;
		this.scanner.ignoreComment = false;
	}

	public peekKeyword(text: string): boolean {
		return text.length === this.token.text.length && text === this.token.text.toLowerCase();
	}

	public peekAnyKeyword(...keywords: string[]): boolean {
		for (const keyword of keywords) {
			if (this.peekKeyword(keyword)) {
				return true;
			}
		}
		return false;
	}

	public peekDelim(text: string): boolean {
		return TokenType.Delim === this.token.type && text === this.token.text;
	}

	public peek(type: TokenType): boolean {
		return type === this.token.type;
	}

	public peekAny(...tokens: TokenType[]): boolean {
		for (const token of tokens) {
			if (token === this.token.type) {
				return true;
			}
		}
		return false;
	}

	public peekRegExp(type: TokenType, regEx: RegExp): boolean {
		if (type !== this.token.type) {
			return false;
		}
		return regEx.test(this.token.text);
	}

	public hasWhitespace(): boolean {
		return !!this.prevToken && (this.prevToken.offset + this.prevToken.len !== this.token.offset);
	}

	public consumeToken(): void {
		this.prevToken = this.token;
		this.scan();
	}

	public addProgToken() {
		this.prevProgToken = this.progToken;
		this.progToken = {
			text: this.token.text,
			offset: this.progString.length,
			len: this.token.text.length,
		};
		this.progString += this.token.text;
	}

	public addSymbolNodes() : nodes.Node {
		const node = this.createNode(nodes.NodeType.SymbolRoot);
		for (const symbol of this.symbolNodeList) {
			node.addChild(symbol);
		}

		return this.finish(node);
	}

	private scanDefinition() {
		const tk = this.defScanner.scan();
		if (tk?.type !== TokenType.EOF) {
			// The token points to the symbol location
			tk.len = this.token.len;
			tk.offset = this.token.offset;
			this.token = tk;
			this.addProgToken();
			return true;
		}

		return false;
	}

	private scanNonSymbol() : boolean {
		const tk = this.scanner.scanNonSymbol();
		if (tk) {
			if (tk.type === TokenType.Symbol) {
				this.scanner.goBackTo(this.token.offset+this.token.len);
				return false;
			}
			else if (tk.type !== TokenType.EOF) {
				this.token = tk;
				this.addProgToken();
				return true;
			}
		}
		return false;
	}

	public scan(): IToken {

		if (this.subScanFunc?.call(this)) {
			return;
		}

		this.token = this.scanner.scan();
		this.definition = undefined;
		this.subScanFunc = undefined;
		this.symbol = undefined;

		if (this.token.type !== TokenType.Symbol || (this.token.type === TokenType.Symbol && this.acceptAnySymbol)) {
			this.addProgToken();
			return;
		}

		if (!this.ignoreDefinition) {
			const definition = this.definitionMap.get(this.token.text);
			if (definition) {
				const value = definition.getValue()?.getText();
				if (!value) {
					return;
				}

				let symbol: nodes.Symbol | nodes.Label;
				if (definition.type === nodes.NodeType.SymbolDef) {
					symbol = new nodes.Symbol(this.token.offset, this.token.len, -1, -1, definition);
				}
				else {
					symbol = new nodes.Label(this.token.offset, this.token.len, -1, -1, definition);
				}

				this.symbolNodeList.push(symbol);
				this.symbol = symbol;
				this.definition = definition;
				this.defScanner.setSource(value);
				this.subScanFunc = this.scanDefinition.bind(this);
				this.scanDefinition();

				return;
			}
		}

		// Scan non symbol tokens
		const pos = this.scanner.pos();
		this.scanner.goBackTo(this.token.offset);
		this.subScanFunc = this.scanNonSymbol.bind(this);
		if (!this.scanNonSymbol()) {
			this.scanner.goBackTo(pos);
			this.addProgToken();
		}
	}

	public mark(): IMark {
		return {
			prevParsedToken: this.prevProgToken,
			parsedToken: this.progToken,
			prog: this.progString,
			prev: this.prevToken,
			curr: this.token,
			pos: this.scanner.pos(),
			defPos: this.defScanner.pos(),
			def: this.definition,
			sym: this.symbol,
			symListLength: this.symbolNodeList.length,
			func: this.subScanFunc
		};
	}

	public restoreAtMark(mark: IMark): void {

		this.prevProgToken = mark.prevParsedToken;
		this.progToken = mark.parsedToken;
		this.progString = mark.prog;

		this.prevToken = mark.prev;
		this.token = mark.curr;
		this.scanner.goBackTo(mark.pos);
		this.definition = mark.def;
		this.symbol = mark.sym;
		this.symbolNodeList.splice(mark.symListLength);
		this.subScanFunc = mark.func;
		if (this.definition?.value) {
			this.defScanner.setSource(this.definition.value.getText());
			this.defScanner.goBackTo(mark.defPos);
		}
	}

	public try(func: () => nodes.Node | null): nodes.Node | null {
		const pos = this.mark();
		const node = func();
		if (!node || node.isErroneous(true)) {
			this.restoreAtMark(pos);
			return null;
		}
		return node;
	}

	public tryEol(func: () => nodes.Node | null) {
		const pos = this.mark();
		const node = this.try(func);
		if (node) {
			if (this.peekAny(TokenType.Whitespace, TokenType.NewLine, TokenType.EOF)) {
				return node;
			}
		}
		this.restoreAtMark(pos);
		return null;
	}

	public hasKeywords(...keywords: string[]): boolean {
		let mark = this.mark();
		for (const keyword of keywords) {
			if (keyword.length === this.token.text.length && keyword === this.token.text.toLowerCase()) {
				this.consumeToken();
			}
			else {
				this.restoreAtMark(mark);
				return false;
			}
		}
		this.restoreAtMark(mark);
		return true;
	}

	public accept(type: TokenType) {
		if (type === this.token.type) {
			this.consumeToken();
			return true;
		}
		return false;
	}

	public acceptKeyword(text: string) {
		if (this.peekKeyword(text)) {
			this.consumeToken();
			return true;
		}
		return false;
	}

	public acceptDelim(text: string) {
		if (this.peekDelim(text)) {
			this.consumeToken();
			return true;
		}
		return false;
	}

	public peekRegexp(regEx: RegExp): boolean {
		if (regEx.test(this.token.text)) {
			return true;
		}
		return false;
	}

	private acceptUnquotedString(): boolean {
		const pos = this.scanner.pos();
		this.scanner.goBackTo(this.token.offset);
		const unquoted = this.scanner.scanUnquotedString();
		if (unquoted) {
			this.token = unquoted;
			this.consumeToken();
			return true;
		}
		this.scanner.goBackTo(pos);
		return false;
	}

	public processNewLines() {
		while (this.accept(TokenType.NewLine)) {}
	}

	public processWhiteSpaces() {
		while (this.accept(TokenType.Whitespace)) {}
	}

	public resync(resyncTokens: TokenType[] | undefined, resyncStopTokens: TokenType[] | undefined): boolean {
		while (true) {
			if (resyncTokens && resyncTokens.indexOf(this.token.type) !== -1) {
				this.consumeToken();
				return true;
			} else if (resyncStopTokens && resyncStopTokens.indexOf(this.token.type) !== -1) {
				return true;
			} else {
				if (this.token.type === TokenType.EOF) {
					return false;
				}
				this.scan();
			}
		}
	}

	public createNode(nodeType: nodes.NodeType): nodes.Node {
		const node = new nodes.Node(this.token.offset, this.token.len, this.progToken.offset, this.progToken.len, nodeType);
		if (this.symbol) {
			if (node.offset === this.symbol.offset && node.length === this.symbol.length) {
				node.symbol = this.symbol;
			}
		}
		return node;
	}

	public create<T extends nodes.Node>(ctor: nodes.NodeConstructor<T>): T {
		const node = new ctor(this.token.offset, this.token.len, this.progToken.offset, this.progToken.len);
		if (this.symbol) {
			if (node.offset === this.symbol.offset && node.length === this.symbol.length) {
				node.symbol = this.symbol;
			}
		}
		return node;
	}

	public finish<T extends nodes.Node>(node: T, error?: MacroIssueType, resyncTokens?: TokenType[], resyncStopTokens?: TokenType[]): T {
		if (error) {
			this.markError(node, error, resyncTokens, resyncStopTokens);
		}
		// set the node end position
		if (this.prevToken) {
			// length with more elements belonging together
			const prevEnd = this.prevToken.offset + this.prevToken.len;
			node.length = prevEnd > node.offset ? prevEnd - node.offset : 0; // offset is taken from current token, end from previous: Use 0 for empty nodes
		}

		if (this.prevProgToken) {
			const prevEnd = this.prevProgToken.offset + this.prevProgToken.len;
			node.progLength = prevEnd > node.progOffset ? prevEnd - node.progOffset : 0;
		}

		return node;
	}

	public markError<T extends nodes.Node>(node: T, error: MacroIssueType, resyncTokens?: TokenType[], resyncStopTokens?: TokenType[]): void {
		if (this.token !== this.lastErrorToken) { // do not report twice on the same token
			if (this.symbol) {
				node.addIssue(new nodes.Marker(node, ParseError.SymbolError, nodes.Level.Error, undefined, this.token.offset, this.token.len));
			}

			if (this.token.type === TokenType.NewLine || this.token.type === TokenType.Comment) {
				node.addIssue(new nodes.Marker(node, error, nodes.Level.Error, undefined, this.prevToken.offset + this.prevToken.len, 1));
			}
			else {
				node.addIssue(new nodes.Marker(node, error, nodes.Level.Error, undefined, this.token.offset, this.token.len));
			}

			this.lastErrorToken = this.token;
		}
		if (resyncTokens || resyncStopTokens) {
			this.resync(resyncTokens, resyncStopTokens);
		}
	}

	//#region handle definitions
	private resolveIncludes(path:string) {

		let definition = this.fileProvider?.get(path);
		if (definition) {
			this.includes.push(definition.document.uri);
			(<nodes.Node>definition?.macrofile).accept(candidate => {
				let found = false;
				if (candidate.type === nodes.NodeType.SymbolDef || candidate.type === nodes.NodeType.LabelDef) {
					this._visitDefinitions(candidate);
					found = true;
				}
				return !found;
			});
		}
	}

	private _visitDefinitions(node: nodes.Node) : boolean{
		// scan local definitions
		let def = (<nodes.AbstractDefinition>node);
		let name = def.getName();
		if (name) {
			if (node.type === nodes.NodeType.SymbolDef) {
				this.definitionMap.set(name, <nodes.SymbolDefinition>node);
			}
			else if (node.type === nodes.NodeType.LabelDef) {
				this.definitionMap.set(name, <nodes.LabelDefinition>node);
			}
		}
		return true;
	}
	//#endregion


	// #region Global scope
	public parseMacroFile(textDocument: TextDocument): nodes.MacroFile {
		this.definitionMap.clear();
		this.symbolNodeList = [];
		this.includes = [];
		this.progString = '';
		const versionId = textDocument.version;
		const text = textDocument.getText();
		this.textProvider = (offset: number, length: number) => {
			if (textDocument.version !== versionId) {
				throw new Error(`Underlying model has changed, AST is no longer valid: \n ${textDocument.uri}`);
			}
			return text.substring(offset, offset+length);
		};

		let type = textDocument.uri.split('.').pop()?.toLocaleLowerCase() ;
		if (type === 'def'){
			return this.internalParse(text, this._parseDefFile, this.textProvider);
		}
		else if (type === 'lnk'){
			return this.internalParse(text, this._parseLnkFile, this.textProvider);
		}
		else  {
			return this.internalParse(text, this._parseMacroFile, this.textProvider);
		}
	}

	public internalParse<T extends nodes.Node, U extends T>(input: string, parseFunc: () => U, textProvider?: nodes.ITextProvider): U {
		this.scanner.setSource(input);
		this.scan();
		const node: U = parseFunc.bind(this)();
		const prog = this.progString;
		if (node) {
			if (textProvider) {
				node.textProvider = textProvider;
			} else {
				node.textProvider = (offset: number, length: number) => { return input.substring(offset, offset+length); };
			}

			node.textProviderProg = (offset: number, length: number) => {
				return prog.substring(offset, offset+length);
			};
		}
		return node;
	}

	public _parseDefFile(): nodes.MacroFile {

		const node = this.createNode(nodes.NodeType.DefFile);
		let hasMatch = false;
		do {
			do {
				hasMatch = false;

				const child = this._parseControlCommands('$nolist', '$list') || this._parseSymbolDefinition() || this._parseLabelDefinition();
				if (child) {

					child.addChild(this._parseString() || this._parseComment());

					// check new line after statement
					if (this._needsLineBreakAfter(child)) {
						this.markError(child, ParseError.NewLineExpected);
					}

					node.addChild(child);
					hasMatch = true;
				}
			} while (hasMatch);

			if (this.peek(TokenType.EOF)) {
				break;
			}

			let child = this._parseUnexpected();
			if (child){
				node.addChild(child);
				hasMatch = true;
			}
			this.consumeToken();

		} while (!this.peek(TokenType.EOF));
		return this.finish(node);
	}

	public _parseLnkFile(): nodes.MacroFile {
		const node = this.createNode(nodes.NodeType.DefFile);
		let hasMatch = false;
		do {
			if (this.peek(TokenType.EOF)) {
				break;
			}

			this.consumeToken();

		} while (!this.peek(TokenType.EOF));
		return this.finish(node);
	}

	public _parseMacroFile(): nodes.MacroFile {

		let node = this.create(nodes.MacroFile);
		let hasMatch = false;
		do {
			do {
				let child = null;
				hasMatch = false;

				if (this.peekAny(TokenType.Dollar, TokenType.AT, TokenType.GTS)) {
					child = this._parseMacroFileScope();
				}
				else if (this.peek(TokenType.Prog)) {
					child = this._parseProgram();
				}

				if (node.addChild(child || this._parseComment())){
					hasMatch = true;
				}
			} while (hasMatch);


			if (this.peek(TokenType.EOF) || this.peekDelim('%')) {
				break;
			}

			let child = this._parseUnexpected();
			if (child) {
				node.addChild(child);
				hasMatch = true;
			}
			else {
				this.consumeToken();
			}

		} while (!this.peek(TokenType.EOF));

		node.setData(nodes.Data.Includes, this.includes);
		node.addChild(this.addSymbolNodes());
		node = this.finish(node);
		return node;
	}

	public _parseMacroFileScope(): nodes.Node | null {

		let node:nodes.Node | null = null;
		if (this.peek(TokenType.Dollar)) {
			node = this._parseIncludes() || this._parseControlCommands('$eject');
		}
		else if (this.peek(TokenType.AT)) {
			node = this._parseSymbolDefinition();
			this._setLocalDefinition(<nodes.SymbolDefinition>node);
		}
		else if (this.peek(TokenType.GTS)) {
			node = this._parseLabelDefinition();
			this._setLocalDefinition(<nodes.LabelDefinition>node);

		}

		node.addChild(this._parseString());

		// check new line after statement
		if (this._needsLineBreakAfter(node)) {
			this.markError(node, ParseError.NewLineExpected);
		}

		return node;
	}

	/**
	 * Parse includes starting with $
	 */
	public _parseIncludes() : nodes.Include | null {

		if (!this.peekKeyword('$include')) {
			return null;
		}

		const node = <nodes.Include>this.create(nodes.Include);

		// Check upper case
		if (this.token.text !== '$INCLUDE'){
			return this.finish(node, ParseError.UnknownKeyword, [TokenType.NewLine]);
		}

		this.consumeToken(); // $include
		const path = this.createNode(nodes.NodeType.StringLiteral);

		if (!this.acceptUnquotedString()) {
			return this.finish(node, ParseError.DefinitionExpected, [TokenType.NewLine]);
		}

		node.addChild(this.finish(path));

		if (this.textProvider) {
			const pathstr = this.textProvider(path.offset, path.length);
			if (pathstr.split('.').pop()?.toLocaleLowerCase() === 'def') {
				this.resolveIncludes(pathstr);
			}
			else {
				this.markError(path, ParseError.DefinitionExpected);
			}
		}
		return this.finish(node);
	}
	//#endregion

	//#region Definitions
	public _parseSymbolDefinition(): nodes.SymbolDefinition | null {

		if (!this.peek(TokenType.AT)) {
			return null;
		}
<<<<<<< HEAD
		const node = <nodes.SymbolDefinition>this.create(nodes.SymbolDefinition);	
		this.ignoreDefinition = true;
=======
		const node = <nodes.SymbolDefinition>this.create(nodes.SymbolDefinition);
		this.noDefinitions = true;
>>>>>>> e9c75ed9
		this.acceptAnySymbol = true;
		this.accept(TokenType.AT);
		this.acceptAnySymbol = false;

		const symbol = this.create(nodes.Symbol);
		const isUpperCase = this.token.text === this.token.text.toUpperCase();

		if (!this.accept(TokenType.Symbol)) {
			return this.finish(node, ParseError.IdentifierExpected);
		}
		node.setIdentifier(symbol);

		this.processWhiteSpaces();
		this.scanner.ignoreWhitespace = false;

		let statement = this.tryEol(this._parseNumber.bind(this, false, true))
			|| this.tryEol(this._parseString.bind(this))
			|| this.tryEol(this._parseAddress.bind(this))
			|| this.tryEol(this._parseNcParam.bind(this))	// Code, Param or Address
			|| this.tryEol(this._parseNcStatement.bind(this))
			|| this.tryEol(this._parseSequenceNumber.bind(this))
			|| this.tryEol(this._parseMacroStatement.bind(this, false))
			|| this.tryEol(this._parseGotoStatement.bind(this));

		if (!statement) {
			if (!this.peekAny(TokenType.Whitespace, TokenType.NewLine, TokenType.EOF)) {
				statement = this.create(nodes.Node);
				while (!this.peekAny(TokenType.Whitespace, TokenType.NewLine, TokenType.EOF)) {
					this.consumeToken();
				}
				this.finish(statement);
			}
			else {
				this.markError(node, ParseError.AddressExpected, [], [TokenType.NewLine]);
			}
		}

		const pos = this.mark();
		this.processWhiteSpaces();
		if (!this.peekAny(TokenType.NewLine, TokenType.Comment, TokenType.String, TokenType.EOF)) {
			this.markError(node, ParseError.InvalidStatement, [], [TokenType.NewLine]);
		}
		else {
			this.restoreAtMark(pos);
		}

		if (statement?.type === nodes.NodeType.Numeric && isUpperCase) {
			node.attrib = nodes.ValueAttribute.Constant;
		}

		this.scanner.ignoreWhitespace = true;
		this.ignoreDefinition = false;
		node.setValue(statement);
		this.finish(node);
		this.processWhiteSpaces();
		return node;
	}

	public _parseLabelDefinition(): nodes.LabelDefinition | null {

		if (!this.peek(TokenType.GTS)) {
			return null;
		}
		const node = this.create(nodes.LabelDefinition);

		this.ignoreDefinition = true;
		this.acceptAnySymbol = true;
		this.accept(TokenType.GTS);
		this.acceptAnySymbol = false;

		const label = this.create(nodes.Label);

		if (!this.accept(TokenType.Symbol)) {
			return this.finish(node, ParseError.IdentifierExpected);
		}
		node.setIdentifier(label);

		this.processWhiteSpaces();
		this.scanner.ignoreWhitespace = false;

		let statement = this.tryEol(this._parseNumber.bind(this, true))
			|| this.tryEol(this._parseString.bind(this));

		if (!statement) {
			if (!this.peekAny(TokenType.Whitespace, TokenType.NewLine, TokenType.EOF)) {
				statement = this.create(nodes.Node);
				while (!this.peekAny(TokenType.Whitespace, TokenType.NewLine, TokenType.EOF)) {
					this.consumeToken();
				}
				this.finish(statement);
			}
			else {
				this.markError(node, ParseError.AddressExpected, [], [TokenType.NewLine]);
			}
		}

		const pos = this.mark();
		this.processWhiteSpaces();
		if (!this.peekAny(TokenType.NewLine, TokenType.Comment, TokenType.String, TokenType.EOF)) {
			this.markError(node, ParseError.InvalidStatement, [], [TokenType.NewLine]);
		}
		else {
			this.restoreAtMark(pos);
		}

		this.scanner.ignoreWhitespace = true;
		this.ignoreDefinition = false;
		node.setValue(statement);
		this.finish(node);
		this.processWhiteSpaces();
		return node;
	}

	public _setLocalDefinition(node:nodes.AbstractDefinition | null) {
		if (node) {
			let text:string;
			let symbol = node.getIdentifier();
			if (symbol && this.textProvider) {
				text = this.textProvider(symbol.offset, symbol.length);
				node.textProvider = this.textProvider;
				this.definitionMap.set(text, node);
			}
		}
	}

	//#endregion

	// #region Program

	public _parseProgram(): nodes.Program | null {

		if (!this.peek(TokenType.Prog)) {
			return null;
		}

		const node = <nodes.Program>this.create(nodes.Program);
		this.consumeToken(); // O

		if (this.symbol) {
			this.symbol.attrib = nodes.ValueAttribute.Program;
		}

		if (!node.setIdentifier(this._parseUnknownSymbol(this._parseNumber(true, false, nodes.ReferenceType.Program)))) {
			this.markError(node, ParseError.FunctionIdentExpected, [], [TokenType.NewLine]);
		}

		node.addChild(this._parseString());

		return this._parseBody(node, this._parseProgramBody.bind(this));
	}

	public _parseProgramBodyStatement() : nodes.Node | null {
		return this._parseUnknownSymbol(this._parseControlStatement(this._parseProgramBody.bind(this))
			|| this._parseMacroStatement()
			|| this._parseNcStatement()
			|| this._parseString()
			|| this._parseComment() 
			|| this._parseFcommand())
			|| this._parseNNAddress();
	}

	public _parseProgramBody(): nodes.Node | null {

		// End of Program
		if (this.peek(TokenType.Prog) || this.peek(TokenType.EOF) || this.peekDelim('%')) {
			return null;
		}

		// blocksip, sequence number and Label may leading a statement
		let statement = this._parseBlockFunction();
		let sequence = this._parseSequenceNumber();

		statement ? statement.addChild(sequence) : statement = sequence;
		if (statement) {
			if (!this.peek(TokenType.NewLine)) {
				this._parseBody(statement,  this._parseProgramBodyStatement.bind(this), false);
			}
			return statement;
		}

		statement = this._parseProgramBodyStatement();
		if (statement) {
			return statement;
		}

		// Variable and label declaration within a function
		const declaraionType = this._parseSymbolDefinition() || this._parseLabelDefinition();
		if (declaraionType) {
			declaraionType.addChild(this._parseString());
			this._setLocalDefinition(declaraionType);
			return declaraionType;
		}
		return this._parseUnexpected();
	}

	public _parseConditionalControlBody(parseStatement: () => nodes.Node | null, terminalKeywords:string[]): nodes.Node | null {
		//this.processNewLines();
		for (const key of terminalKeywords){
			if (this.peekKeyword(key)) {
				return null;
			}
		}
		return parseStatement?.call(this);
	}

	//#endregion

	//#region Function helper
<<<<<<< HEAD
	public _parseBody<T extends nodes.BodyDeclaration>(node: T, parseStatement: () => nodes.Node | null, hasChildren=true): T {
		
		if (this._needsLineBreakBefore(node) && !this.peekAny(TokenType.NewLine, TokenType.EOF)) {
=======
	public _parseBody<T extends nodes.BodyDeclaration>(node: T, parseStatement: () => nodes.Node | null, hasChildes=true): T {

		if (this._needsLineBreakBefore(node)) {
>>>>>>> e9c75ed9
			this.markError(node, ParseError.NewLineExpected, [], [TokenType.NewLine]);
		}
		this.processNewLines();

		const body = this.createNode(nodes.NodeType.Body);

		let statement = parseStatement?.call(this);
<<<<<<< HEAD
		while (node.addChild(statement)) {
			if (this._needsLineBreakAfter(statement) && !this.peekAny(TokenType.NewLine, TokenType.EOF)) {
				this.markError(statement, ParseError.NewLineExpected, [], [TokenType.NewLine]);
			}		
			if (!hasChildren) {
=======
		while (body.addChild(statement)) {
			if (this._needsLineBreakAfter(statement)) {
				this.markError(node, ParseError.NewLineExpected, [], [TokenType.NewLine]);
			}
			if (!hasChildes) {
				node.addChild(this.finish(body));
>>>>>>> e9c75ed9
				this.finish(node);
				this.processNewLines();
				return node;
			}
			this.processNewLines();
			statement = parseStatement?.call(this);
		}
		node.addChild(this.finish(body));
		return this.finish(node);
	}

 	//#endregion

	//#region Statements
	/**
	 * e.g N100G01
	 */
	public _parseNNAddress() : nodes.Node | null {

		if (!this.peek(TokenType.NNAddress)) {
			return null;
		}

		const node = this.createNode(nodes.NodeType.NNAddress);
		this.consumeToken();

		if (this.peekAny(TokenType.Number, TokenType.Hash, TokenType.BracketL)) {
			if (!node.addChild(this._parseBinaryExpr())) {
				this.markError(node, ParseError.InvalidStatement);
			}
			if (this.peekAny(TokenType.Parameter)) {
				if (!node.addChild(this._parseAddress())) {
					this.markError(node, ParseError.TermExpected, [TokenType.NewLine]);
				}
			}
		}
		else {
			this.markError(node, ParseError.InvalidStatement);
		}


		return this.finish(node);
	}


	public _parseSequenceNumber() : nodes.Node | null {

		if (!this.peek(TokenType.Sequence) && !(this.peek(TokenType.Number) && this.symbol?.defType === nodes.NodeType.LabelDef)) {
			return null;
		}

		const node = this.create(nodes.SequenceNumber);
		this.accept(TokenType.Sequence);

		if (!node.setNumber(this._parseNumber(true, false, nodes.ReferenceType.JumpLabel, nodes.ReferenceType.Sequence))) {
			this.finish(node, ParseError.NumberExpected, [], [TokenType.NewLine]);
		}
 		return this.finish(node);
	}

	public _parseBlockFunction() : nodes.Node | null {

		if (!this.peekDelim('/')) {
			return null;
		}

		const nodeBs = this.createNode(nodes.NodeType.BlockSkip);
		const nodeBd = this.create(nodes.BlockDel);
 		this.consumeToken();

		if (this.peek(TokenType.Number)) {
			nodeBd.setNumber(this._parseNumber(true));
			return this.finish(nodeBd);
		}

 		return this.finish(nodeBs);
	}

	public _parseControlCommands(...keywords:string[]) : nodes.Node {

		if (!this.peekAnyKeyword(...keywords)) {
			return;
		}

		const node = this.createNode(nodes.NodeType.ControlStatement);

		// Check upper case
		if (this.token.text !== this.token.text.toLocaleUpperCase()) {
			return this.finish(node, ParseError.UnknownKeyword, [TokenType.NewLine]);
		}

		this.consumeToken();
		return this.finish(node);
	}

	/**
	 * The NC Parser works as follows:
	 *
	 * 1. first symbol needs to be a NC code or NC param
	 * 2. Parse a declarated symbol
	 * 3. Parse a NC code
	 * 4. Parse a NC param

	 * e.g:
	 * - G01 G[#symbol] X1 Y-#[symbol]
	 * - CALL SUB_PROGRAM
	 *
	 */
	public _parseNcStatement() : nodes.Node | null {

		if (!this.peekAny(TokenType.Parameter, TokenType.Ampersand)) {
			return null;
		}

		const node = this.create(nodes.NcStatement);
		let first = this.symbol !== undefined;
		while (true) {
			let child = this._parseString(true) || this._parseNcStatementInternal();
			if (child) {
				node.addChild(child);
				if (first && node.symbol) {
					first = false;
					if (child instanceof nodes.NcCode) {
						if (child.codeType === nodes.CodeType.G) {
							node.symbol.attrib = nodes.ValueAttribute.GCode;
						}
						else if (child.codeType === nodes.CodeType.M) {
							node.symbol.attrib = nodes.ValueAttribute.MCode;
						}
					}
					else {
						node.symbol.attrib = nodes.ValueAttribute.Parameter;
					}
				}
			}
			else {break;}
		}
		// An NC-statement node needs at least one child
		if (node.hasChildren()) {
			return this.finish(node);
		}
		else {
			return null;
		}
	}

	public _parseNcStatementInternal() : nodes.Node | null {

		if (this.peek(TokenType.NewLine) || this.peek(TokenType.EOF)) {
			return null;
		}

		return this._parseUnknownSymbol(this._parseNcCode()
			|| this._parseNcParam()
			|| this._parseNumber());
	}

	public _parseNcCode(): nodes.Node {

		if (!this.peek(TokenType.Parameter)) {
			return null;
		}

		// G,M Code
		const mark = this.mark();
		const node = this.create(nodes.NcCode);
		if (this.token.text.toLocaleLowerCase().charAt(0) === 'g') {
			node.codeType = nodes.CodeType.G;
		}
		else if (this.token.text.toLocaleLowerCase().charAt(0) === 'm') {
			node.codeType = nodes.CodeType.M;
		}
		else {
			return null;
		}

		this.consumeToken();
		if (this.peek(TokenType.Number)) {
			node.addChild(this._parseNumber());
			return this.finish(node);
		}
		else if (this.peek(TokenType.Hash)) {
			const variable = this._parseVariable();
			if (node.addChild(variable)){
				return this.finish(node);
			}
		}
		else if (this.peek(TokenType.BracketL)) {
			const expr = this._parseBinaryExpr();
			if (node.addChild(expr)){
				return this.finish(node);
			}
		}
		else if (node.addChild(this._parseUnknownSymbol(this._parseVariable() || this._parseNumber()))) {
			return this.finish(node);
		}
		this.restoreAtMark(mark);

		return null;
	}

	public _parseNcParam(): nodes.Node {

		// NC Parameter
		if (!this.peek(TokenType.Parameter) && !this.peek(TokenType.Ampersand)) {
			return null;
		}

		const node = this.create(nodes.Parameter);

		// axis number command
		this.accept(TokenType.Ampersand);

		this.consumeToken();

		this.acceptDelim('+') || this.acceptDelim('-');

		if (this.peek(TokenType.Number)) {
			node.addChild(this._parseNumber());
			return this.finish(node);
		}
		else if (this.peek(TokenType.Hash)) {
			const variable = this._parseVariable();
			if (node.addChild(variable)){
				return this.finish(node);
			}
		}
		else if (this.peek(TokenType.BracketL)) {
			const expr = this._parseBinaryExpr();
			if (node.addChild(expr)){
				return this.finish(node);
			}
		}
		else if (node.addChild(this._parseUnknownSymbol(this._parseVariable() || this._parseNumber()))) {
			return this.finish(node);
		}

		return this.finish(node);
	}

	public _parseControlStatement(parseStatement: () => nodes.Node | null): nodes.Node | null {
		return this._parseIfStatement(parseStatement)
		|| this._parseWhileStatement(parseStatement)
		|| this._parseGotoStatement();
	}

	public _parseMacroStatement(assignment_required:boolean = true): nodes.Node | null {

		if (!this.peek(TokenType.Hash)) {
			return null;
		}

		const node = this.create(nodes.Assignment);
		const left = this._parseVariable();


		if (!this.acceptDelim('=')) {
			if (assignment_required) {
				this.markError(left, ParseError.EqualExpected);
			}
			return this.finish(left);
		}
		else {

			if (!node.setLeft(left)) {
				return this.finish(node, ParseError.MacroVariableExpected, [TokenType.NewLine]);
			}

			if (!node.setRight(this._parseBinaryExpr())) {
				return this.finish(node, ParseError.TermExpected, [TokenType.NewLine]);
			}

			node.addChild(this._parseString());

			return this.finish(node);
		}
	}

	//#endregion

	//#region Conditionals

	public _parseIfConditionalStatement(parseStatement: () => nodes.Node | null): nodes.Node | null {
		return this._parseThenStatement(parseStatement)
			|| this._parseGotoStatement();
	}

	public _parseIfStatement(parseStatement: () => nodes.Node | null): nodes.Node | null {
		if (!this.peekKeyword('if')) {
			return null;
		}

		const node = this.create(nodes.IfStatement);
		this.consumeToken(); // if

		if (!node.setConditional(this._parseConditionalExpression())) {
			this.markError(node, ParseError.ExpressionExpected, [], [TokenType.KeyWord]);
		}

		if (!this.peekKeyword('then') && !this.peekKeyword('goto')) {
			return this.finish(node, ParseError.ThenGotoExpected, [TokenType.NewLine]);
		}

		const child = this._parseIfConditionalStatement(parseStatement);
		if (this._needsLineBreakAfter(child)) {
			this.markError(child, ParseError.NewLineExpected, [], [TokenType.NewLine]);
		}

		node.addChild(child);

		return this.finish(node);
	}

	public _parseThenStatement(parseStatement: () => nodes.Node | null): nodes.Node | null {

		if (!this.acceptKeyword('then')) {
			return null;
		}

		// IF [] THEN term
		if (this.peek(TokenType.Symbol) || this.peek(TokenType.Hash)) {
			const thenNode = this.create(nodes.ThenTermStatement);
			this._parseBody(thenNode, this._parseMacroStatement.bind(this), false);

			if (this.acceptKeyword('else')) {
				// ELSE term
				if (this.peek(TokenType.Symbol) || this.peek(TokenType.Hash)) {
					const elseNode = this.create(nodes.ElseTermStatement);
					this._parseBody(elseNode, this._parseMacroStatement.bind(this), false);
					thenNode.setElseClause(elseNode);
				}
				else {
					const elseNode = this.create(nodes.ElseStatement);
					this._parseBody(elseNode, this._parseConditionalControlBody.bind(this, parseStatement, ['endif']));
					thenNode.setElseClause(elseNode);

					if (!this.acceptKeyword('endif')) {
						this.markError(thenNode, ParseError.EndifExpected);
					}
				}
			}
			else {
				if (this.acceptKeyword('endif')) { // optional
					if (!this.peekAny(TokenType.NewLine, TokenType.EOF)) {
						this.markError(thenNode, ParseError.NewLineExpected);
					}
				}
			}
			return this.finish(thenNode);
		}
		else {
			const endIfNode = this.create(nodes.IfEndifStatement);
			this._parseBody(endIfNode, this._parseConditionalControlBody.bind(this, parseStatement, ['else','endif']));

			if (this.acceptKeyword('else')) {
			// ELSE term
				if (this.peek(TokenType.Symbol) || this.peek(TokenType.Hash)) {
					const elseNode = this.create(nodes.ElseTermStatement);
					elseNode.addChild(this._parseMacroStatement());
					endIfNode.setElseClause(elseNode);
				}
				else {
					// ELSE
					// ENDIF
					const elseNode = this.create(nodes.ElseStatement);
					this._parseBody(elseNode, this._parseConditionalControlBody.bind(this, parseStatement, ['endif']));
					endIfNode.setElseClause(elseNode);

					if (!this.acceptKeyword('endif')) {
						this.markError(endIfNode, ParseError.EndifExpected);
					}
				}
			}
			else {
				if (!this.acceptKeyword('endif')) {
					this.markError(endIfNode, ParseError.EndifExpected);
				}
			}
			return this.finish(endIfNode);
		}
	}

	public _parseGotoStatement(): nodes.Node | null {

		if (!this.peekKeyword('goto')) {
			return null;
		}

		const node = <nodes.GotoStatement>this.create(nodes.GotoStatement);
		this.consumeToken(); // goto

		if (this.peek(TokenType.BracketL) || this.peek(TokenType.Hash) ){
			const expression = this._parseBinaryExpr();
			if (!node.setLabel(expression)) {
				this.markError(node, ParseError.ExpressionExpected, [], [TokenType.NewLine]);
			}
		}
		else {
			if (!node.setLabel(this._parseUnknownSymbol(this._parseVariable() || this._parseNumber(true, false, nodes.ReferenceType.Sequence))))
			{
				this.markError(node, ParseError.LabelExpected, [], [TokenType.NewLine]);
			}
		}

		return this.finish(node);
	}

	public _parseWhileStatement(parseStatement: () => nodes.Node | null): nodes.Node | null {
		if (!this.peekKeyword('while')) {
			return null;
		}

		const node = <nodes.WhileStatement>this.create(nodes.WhileStatement);
		this.consumeToken(); // while

		if (!node.setConditional(this._parseConditionalExpression())) {
			this.markError(node, ParseError.ExpressionExpected, [], [TokenType.KeyWord, TokenType.Symbol, TokenType.NewLine]);
		}

		if (!this.acceptKeyword('do')) {
			this.markError(node, ParseError.DoExpected, [], [TokenType.Symbol, TokenType.NewLine]);
		}

		if (!node.setDoLabel(this._parseUnknownSymbol(this._parseNumber(true)))) {
			this.markError(node, ParseError.LabelExpected, [], [TokenType.NewLine]);
		}

		this._parseBody(node, this._parseConditionalControlBody.bind(this, parseStatement, ['end']));

		if (!this.acceptKeyword('end')) {
			return this.finish(node, ParseError.EndExpected, [], [TokenType.NewLine]);
		}

		if (!node.setEndLabel(this._parseUnknownSymbol(this._parseNumber(true)))) {
			this.markError(node, ParseError.LabelExpected, [], [TokenType.NewLine]);
		}

		if (!this.peekAny(TokenType.NewLine, TokenType.EOF)) {
			this.markError(node, ParseError.NewLineExpected);
		}

		return this.finish(node);
	}


	public _parseUnknownSymbol(node: nodes.Node = null):nodes.Node | null {
		if (node) {
			return node;
		}
		return this._parseSymbol();
	}

	//#endregion

	//#region Expressions

	public _parseConditionalExpression(brackets: boolean = true) : nodes.ConditionalExpression | null {

		let node = this.create(nodes.ConditionalExpression);
		if (brackets && !this.accept(TokenType.BracketL)) {
			this.markError(node, ParseError.LeftSquareBracketExpected, [], [TokenType.Symbol, TokenType.BracketR, TokenType.KeyWord, TokenType.NewLine]);
		}

		node = this._parseConditionalExpressionInternal(node);

		if (brackets && !this.accept(TokenType.BracketR)) {
			this.markError(node, ParseError.RightSquareBracketExpected, [], [TokenType.KeyWord, TokenType.Symbol, TokenType.NewLine]);
		}

		return this.finish(node);
	}

	public _parseConditionalExpressionInternal(preparsed?: nodes.ConditionalExpression): nodes.ConditionalExpression | null {

		let node = preparsed ?? this.create(nodes.ConditionalExpression);

		if (!node.setLeft(this._parseBinaryExpr())) {
			return this.finish(node, ParseError.ExpressionExpected, [], [TokenType.KeyWord, TokenType.NewLine, TokenType.BracketR]);
		}

		if (node.setConditionalOp(this._parseConditionalOperator())) {
			if (!node.setRight(this._parseBinaryExpr())) {
				this.markError(node, ParseError.TermExpected);
			}
		}
		if (node.setLogicOp(this._parseLogicalOperator())) {

			if (!node.setNext(this._parseConditionalExpressionInternal())) {
				this.markError(node, ParseError.TermExpected);
			}
		}

		return this.finish(node);
	}

	public _parseBinaryExpr(preparsedLeft?: nodes.BinaryExpression, preparsedOper?: nodes.Node): nodes.BinaryExpression | null {

		let node = this.create(nodes.BinaryExpression);

		node.setOperator(this._parseUnaryOperator());
		if (this.hasKeywords('#','[')) {
			this.accept(TokenType.Hash);
		}
		if (!this.peek(TokenType.BracketL)) {
			if (!node.setLeft((preparsedLeft || this._parseTerm()))) {
				//return this.finish(node, ParseError.TermExpected);
				return null;
			}


			if (!node.setOperator(preparsedOper || this._parseBinaryOperator())) {
				return this.finish(node);
			}

			if (this.hasKeywords('#','[')) {
				this.accept(TokenType.Hash);
			}
			if (!this.peek(TokenType.BracketL)){
				if (!node.setRight(this._parseTerm())) {
					this.markError(node, ParseError.TermExpected, [TokenType.NewLine], [TokenType.KeyWord, TokenType.BracketR]);
				}
			}
		}

		if (this.accept(TokenType.BracketL)) {
			if (!node.addChild(this._parseBinaryExpr())){
				this.markError(node, ParseError.TermExpected, [], [TokenType.KeyWord, TokenType.BracketR, TokenType.NewLine] );
			}
			if (!this.accept(TokenType.BracketR)) {
				this.markError(node, ParseError.RightSquareBracketExpected, [], [TokenType.KeyWord, TokenType.NewLine]);
			}
		}

		node = this.finish(node);
		const operator = this._parseBinaryOperator();
		if (operator) {
			node.addChild(this._parseBinaryExpr(node, operator));
		}

		return this.finish(node);
	}
	//#endregion

	//#region Terms

	public _parseTerm(): nodes.Node | null {
		const node = this.create(nodes.Term);
		node.setOperator(this._parseUnaryOperator());
		if (node.setExpression(this._parseUnknownSymbol(
			this._parseVariable()
			|| this._parseFfunc()
			|| this._parseAddress()
			|| this._parseNumber()))) {
			return <nodes.Term>this.finish(node);
		}
		return null;
	}

	/**
	 * Variable: symbol, #symbol, #1000, #[, #<
	 */
	public _parseVariable(): nodes.Node | null {

		if (!this.peek(TokenType.Hash)) {
			return null;
		}

		const node = <nodes.Variable>this.create(nodes.Variable);
		this.consumeToken();

		if (this.peek(TokenType.BracketL)) {
			node.setBody(this._parseBinaryExpr());
			return this.finish(node);
		}

		if (!node.setBody(this._parseUnknownSymbol(this._parseNumber(true, false, nodes.ReferenceType.Variable)))) {
			return this.finish(node, ParseError.IdentifierExpected);
		}

		if (this.accept(TokenType.LTS)) {
			node.setBody(this._parseBinaryExpr());

			if (!this.accept(TokenType.GTS)){
				return this.finish(node, ParseError.RightAngleBracketExpected);
			}
		}

		return this.finish(node);

	}

	public _parseAddress() : nodes.Address | nodes.Node | null {

		if (!this.peek(TokenType.Parameter)) {
			return null;
		}

		// Address e.g: R100, R100.1, R1.#[1], R#1, R[1]
		const node = <nodes.Address>this.create(nodes.Address);
		const mark = this.mark();

		this.consumeToken();

		if (this.peek(TokenType.Number)) {
			
			while(this.accept(TokenType.Number)){}
			this.acceptKeyword('.');
			
			if (this.peek(TokenType.Hash)) {
				if (node.addChild(this._parseVariable())){
					return this.finish(node);
				}
			}
			else if (this.peek(TokenType.BracketL)) {
				if (node.addChild(this._parseBinaryExpr())){
					return this.finish(node);
				}
<<<<<<< HEAD
			} 
			else {
				while(this.accept(TokenType.Number)){}
=======
>>>>>>> e9c75ed9
			}
			return this.finish(node);
		}
		else if (this.peek(TokenType.Hash)) {
			if (node.addChild(this._parseVariable())){
				return this.finish(node);
			}
		}
		else if (this.peek(TokenType.BracketL)) {
			if (node.addChild(this._parseBinaryExpr())){
				return this.finish(node);
			}
		}
		this.restoreAtMark(mark);

		return null;
	}

	/**
	 * Command expression: e.g  POPEN
	 */
	public _parseFcommand(): nodes.Node | null {

		if (!this.peek(TokenType.Fcmd)) {
			return null;
		}
		return this._parseFfuncInternal(this.create(nodes.Fcmd));
	}

	/**
	 * Function expression: e.g  SIN[1+1]
	 */
	public _parseFfunc(): nodes.Node  | null {

		if (!this.peek(TokenType.Ffunc)) {
			return null;
		}
		return this._parseFfuncInternal(this.create(nodes.Ffunc));
	}

	public _parseFfuncInternal<T extends nodes.Ffunc>(type: T): T | null {
		const fname = this.token.text.toLocaleLowerCase();
		const signatures = functionSignatures[fname];
		if (signatures.length <= 0) {
			return null;
		}

		const mark = this.mark();
		for (let i = 0; i < signatures.length; i++) {
			let signature = signatures[i];
			
			this.scanner.ignoreBadString = true;
			
			const node = this._parseFfuncSignature<T>(type, fname, signature, i >= signatures.length-1);
			
			this.ignoreDefinition = false;
			this.acceptAnySymbol = false;
			this.scanner.scanTextAsSymbol = false;
			this.scanner.ignoreBadString = false;
			
			if (node) {
				node.setData('signature', i);
				return node;
			}
			else {
				this.restoreAtMark(mark);
			}
		}
		return null;
	}

	public _parseFfuncSignature<T extends nodes.Ffunc>(node: T, fname: string, signature:FunctionSignature, last:boolean): T | null {
		const ident = this.createNode(nodes.NodeType.Identifier);
		this.consumeToken();	// function
		node.setIdentifier(this.finish(ident));
		let bracketOpen = false;
		for (let element of signature.param) {

			if (element._option === 'text') {
				this.scanner.scanTextAsSymbol = true;
				continue;
			}
			
			if (element._param) {
				let index = 0;
				while (index < element._param.length) {
					const param = element._param[index];
					if (index > 0 && signature.delimiter) {
						this.acceptKeyword(signature.delimiter);
					}

					if (!node.addChild(this._parseFfuncParameter(param))) {
						if (last) {
							return this.finish(node, ParseError.TermExpected, [], [TokenType.NewLine]);
						}
						return null;
					}
					++index;
				}
			}
			else if (element._bracket) {
				if (!this._parseFfuncParameter(element)) {
					if (last) {
						if (!bracketOpen) {
							return this.finish(node, element._bracket === '['? ParseError.LeftSquareBracketExpected : ParseError.LeftParenthesisExpected, [], [TokenType.NewLine]);
						}
						else {
							return this.finish(node, element._bracket === ']'? ParseError.RightSquareBracketExpected : ParseError.RightParenthesisExpected, [], [TokenType.NewLine]);
						}
					}
					return null;
				}
				if (bracketOpen) {
					bracketOpen = false;
				} else if (!bracketOpen) {
					bracketOpen = true;
				}
			}
			else if (element._escape) {
				const ret = this._parseFfuncParameter(element);
				if (!ret) {
					return null;
				}
				node.addChild(ret);
			}
			else {
				const parameter = this.createNode(nodes.NodeType.FuncParam);
<<<<<<< HEAD
					
				while (this._parseUnknownSymbol(this._parseMacroStatement() || this._parseNcStatement() || this._parseBinaryExpr())){}
			
=======
				while (this._parseUnknownSymbol(this._parseMacroStatement() || this._parseNcStatement() || this._parseBinaryExpr())) {

				}
>>>>>>> e9c75ed9
				node.addChild(parameter);
			}
		}
		return this.finish(node);
	}

	public _parseFfuncParameter(param:any) : nodes.Node | null {
		
		if (param._bracket) {
			const node = this.create(nodes.Node);
			if (!this.acceptKeyword(param._bracket)) {
				return null;
			}
			return this.finish(node);
		}
		else if (param._escape) {
			const node = this.create(nodes.Node);
			if (!this.acceptKeyword(param._escape)) {
				return null;
			}
			return this.finish(node);
		}
		else {
			const node = this.createNode(nodes.NodeType.FuncParam);
			let child:nodes.Node | null = null;
			if (param._type) {
				if (param._type === 'number') {
					child = this._parseNumber();
				}
				else if (param._type === 'setvn_param') {
					child = this._parseSetvn();
				}
				else if (param._type === 'prnt_param') {
					child = this._parsePrnt();
				}
			}
			else {
				child = this._parseBinaryExpr();
			}

			if (!node.addChild(child)) {
				return null;
			}
			return this.finish(node);
		}
	}
<<<<<<< HEAD
	
	public _parseSetvn(node: nodes.Node = null) : nodes.Node  {

		if (node === null) {
			node = this.create(nodes.Node);
		}
		
		if (this.peek(TokenType.BracketR)) {
			return this.finish(node);
		}
		
		if (this.peekRegexp(/^(?![0-9])[A-Za-z][^\[\]:]*$/)) {
			const string = this.createNode(nodes.NodeType.String);
			this.consumeToken();
			
			// TODO count children, max 50 allowed
			node.addChild(string);
		}		
		else if (this.peekAny(TokenType.NewLine, TokenType.EOF)) {
			this.markError(node, ParseError.RightSquareBracketExpected);
		}
		else {
			return this.finish(node, ParseError.InvalidVariableName);
		}
		
		if (this.accept(TokenType.Comma)) {
			this._parseSetvn(node);
		}

		return this.finish(node);
	}
	
	public _parsePrnt(node: nodes.Node = null) : nodes.Node  {

		if (node === null) {
			node = this.create(nodes.Node);
		}
		
		if (this.peek(TokenType.BracketR)) {
			return this.finish(node);
		}

		if (node.addChild(this._parsePrntNcParam()
			|| this._parsePrntFormattedVariable()
			|| this._parsePrntAnyText())) {
			this._parsePrnt(node);
		}
		else if (this.peekAny(TokenType.NewLine, TokenType.EOF)) {
			this.markError(node, ParseError.RightSquareBracketExpected);
		}
		else {
			this.markError(node, ParseError.UnexpectedToken);
		}
		return this.finish(node);
	}
=======

	public _parseText(): nodes.Node | null {
>>>>>>> e9c75ed9

	public _parsePrntAnyText() : nodes.Node {
		
		if (!(this.peekRegExp(TokenType.Symbol, /[a-zA-Z]/)
			|| this.peek(TokenType.Number)
			|| this.peekAnyKeyword('*', '/', '+', '-'))) {
			return null;
		}
		
		const node = this.create(nodes.Node);
		
		this.consumeToken();
	
		return this.finish(node);
	}
	
	public _parsePrntNcParam() : nodes.Node {

		if (!this.peek(TokenType.Parameter)) {
			return null;
		}
		
		const node = this.create(nodes.Node);
		
		this.consumeToken();
		
		return this.finish(node);
	}
	
	public _parsePrntFormattedVariable() : nodes.Node {
		
		if (!this.peek(TokenType.Hash)) {
			return null;
		}
		
		const node = this.create(nodes.Node);
		
		if (!node.addChild(this._parseVariable())) {
			this.markError(node, ParseError.MacroVariableExpected);
		}
		
		if (!node.addChild(this._parsePrntFormat())) {
			this.markError(node, ParseError.PrntFormatExpected);
		}
		
		return this.finish(node);
	}
	
	public _parsePrntFormat() : nodes.Node {
		
		if (!this.peek(TokenType.BracketL)) {
			return null;
		}
		const node = this.create(nodes.Node);
		
		this.consumeToken();
		
		if (!node.addChild(this._parseNumber(true))) {
			this.markError(node, ParseError.NumberExpected);
		}
		
		if (!this.accept(TokenType.BracketR)) {
			this.markError(node, ParseError.RightSquareBracketExpected);
		}
		
		return this.finish(node);
	}
	
	public _parseSymbol(...referenceTypes: nodes.ReferenceType[]): nodes.Node | null {

		if (!this.peek(TokenType.Symbol)) {
			return null;
		}

		const node = <nodes.Symbol>this.create(nodes.Symbol);

		if (referenceTypes) {
			node.addReferenceType(...referenceTypes);
		}
		node.addReferenceType(nodes.ReferenceType.Symbol);

		this.consumeToken();

		return this.finish(node);
	}

	public _parseString(single:boolean=false) : nodes.Node | null{

		if (!this.peek(TokenType.String) && !this.peek(TokenType.BadString)) {
			return null;
		}

		const node = this.createNode(nodes.NodeType.String);
		if (this.accept(TokenType.BadString)){
			return this.finish(node, ParseError.Badstring);
		}

		this.consumeToken();

		if (this.accept(TokenType.BadString)){
			return this.finish(node, ParseError.InvalidStatement);
		}

		if (!single) {
			const next = this._parseString(single);
			if (next) {
				node.addChild(next);
			}
		}

		return this.finish(node);
	}

	public _parseNumber(integer = false, signed = false, ...referenceTypes: nodes.ReferenceType[]) : nodes.Numeric | null {

		if (!this.peek(TokenType.Number) && !signed || signed && !this.peek(TokenType.Number) && !this.peekDelim('+') && !this.peekDelim('-')) {
			return null;
		}

		const node = this.create(nodes.Numeric);
		const mark = this.mark();
		if (this.acceptDelim('+') || this.acceptDelim('-')) {
			if (!this.peek(TokenType.Number)) {
				this.restoreAtMark(mark);
				return null;
			}
		}

		if (integer && this.peekRegExp(TokenType.Number, /\d*\.\d*/)) {
			this.markError(node, ParseError.IntegerExpected);
		}

		node.addReferenceType(...referenceTypes);

		this.consumeToken();

		node.addChild(this._parseNumber(integer, signed, ...referenceTypes));

		return this.finish(node);
	}
	//#endregion

	//#region Operators
	public _parseUnaryOperator(): nodes.Node | null {
		if (!this.peekDelim('+') && !this.peekDelim('-')) {
			return null;
		}
		const node = this.create(nodes.Node);
		this.consumeToken();
		return this.finish(node);
	}

	public _parseBinaryOperator(): nodes.Node | null {
		if (this.peekKeyword('and') || this.peekKeyword('or')
			|| this.peekKeyword('xor') || this.peekKeyword('mod')
			|| this.peekDelim('/') || this.peekDelim('*')
			|| this.peekDelim('+') || this.peekDelim('-')
		) {
			const node = this.createNode(nodes.NodeType.Operator);
			this.consumeToken();
			return this.finish(node);
		}
		else {
			return null;
		}
	}

	public _parseConditionalOperator(): nodes.Node | null {
		if (this.peekKeyword('eq') || this.peekKeyword('ne')
			|| this.peekKeyword('le') || this.peekKeyword('ge')
			|| this.peekKeyword('lt') || this.peekKeyword('gt')
		) {
			const node = this.createNode(nodes.NodeType.Operator);
			this.consumeToken();
			return this.finish(node);
		}
		else {
			return null;
		}
	}

	public _parseLogicalOperator(): nodes.Node | null {
		if (this.peekKeyword('||') || this.peekKeyword('&&')) {
			const node = this.createNode(nodes.NodeType.Operator);
			this.consumeToken();
			return this.finish(node);
		}
		else {
			return this._parseBinaryOperator();
		}
	}
	//#endregion

	public _parseComment() :nodes.Node {
		if (!this.peek(TokenType.Comment)) {
			return null;
		}

		const node = this.createNode(nodes.NodeType.Comment);
		this.consumeToken();
		return this.finish(node);
	}

	public _needsLineBreakBefore(node: nodes.Node): boolean {
		if (!node || this.peekAny(TokenType.NewLine, TokenType.Comment, TokenType.EOF)) {
			return false;
		}
		switch (node.type) {
			case nodes.NodeType.Program:
			case nodes.NodeType.Then:
			case nodes.NodeType.Else:
			case nodes.NodeType.While:
				return true;
		}
		return false;
	}

	public _needsLineBreakAfter(node: nodes.Node): boolean {
		if (!node || this.peekAny(TokenType.NewLine, TokenType.Comment, TokenType.EOF)) {
			return false;
		}
		switch (node.type) {
			case nodes.NodeType.Include:
			case nodes.NodeType.Goto:
			case nodes.NodeType.Assignment:
			case nodes.NodeType.Statement:
			case nodes.NodeType.String:
			case nodes.NodeType.ControlStatement:
			case nodes.NodeType.Then:
			case nodes.NodeType.While:
			case nodes.NodeType.LabelDef:
			case nodes.NodeType.SymbolDef:
				return true;
		}
		return false;
	}

	public _parseUnexpected() : nodes.Node | null {

		let node:nodes.Node;
		switch (this.token.type) {
			case TokenType.EOF:
			case TokenType.NewLine:
			case TokenType.Whitespace:
			case TokenType.String:
			case TokenType.Comment:
				break;
			default:
				node = this.createNode(nodes.NodeType.Undefined);
				this.markError(node, ParseError.UnexpectedToken);
				this.consumeToken();
				return this.finish(node);
		}

		return null;
	}
}<|MERGE_RESOLUTION|>--- conflicted
+++ resolved
@@ -653,13 +653,8 @@
 		if (!this.peek(TokenType.AT)) {
 			return null;
 		}
-<<<<<<< HEAD
 		const node = <nodes.SymbolDefinition>this.create(nodes.SymbolDefinition);	
 		this.ignoreDefinition = true;
-=======
-		const node = <nodes.SymbolDefinition>this.create(nodes.SymbolDefinition);
-		this.noDefinitions = true;
->>>>>>> e9c75ed9
 		this.acceptAnySymbol = true;
 		this.accept(TokenType.AT);
 		this.acceptAnySymbol = false;
@@ -868,15 +863,9 @@
 	//#endregion
 
 	//#region Function helper
-<<<<<<< HEAD
 	public _parseBody<T extends nodes.BodyDeclaration>(node: T, parseStatement: () => nodes.Node | null, hasChildren=true): T {
-		
-		if (this._needsLineBreakBefore(node) && !this.peekAny(TokenType.NewLine, TokenType.EOF)) {
-=======
-	public _parseBody<T extends nodes.BodyDeclaration>(node: T, parseStatement: () => nodes.Node | null, hasChildes=true): T {
 
 		if (this._needsLineBreakBefore(node)) {
->>>>>>> e9c75ed9
 			this.markError(node, ParseError.NewLineExpected, [], [TokenType.NewLine]);
 		}
 		this.processNewLines();
@@ -884,20 +873,12 @@
 		const body = this.createNode(nodes.NodeType.Body);
 
 		let statement = parseStatement?.call(this);
-<<<<<<< HEAD
-		while (node.addChild(statement)) {
-			if (this._needsLineBreakAfter(statement) && !this.peekAny(TokenType.NewLine, TokenType.EOF)) {
-				this.markError(statement, ParseError.NewLineExpected, [], [TokenType.NewLine]);
-			}		
-			if (!hasChildren) {
-=======
 		while (body.addChild(statement)) {
 			if (this._needsLineBreakAfter(statement)) {
 				this.markError(node, ParseError.NewLineExpected, [], [TokenType.NewLine]);
 			}
-			if (!hasChildes) {
+			if (!hasChildren) {
 				node.addChild(this.finish(body));
->>>>>>> e9c75ed9
 				this.finish(node);
 				this.processNewLines();
 				return node;
@@ -1515,12 +1496,9 @@
 				if (node.addChild(this._parseBinaryExpr())){
 					return this.finish(node);
 				}
-<<<<<<< HEAD
 			} 
 			else {
 				while(this.accept(TokenType.Number)){}
-=======
->>>>>>> e9c75ed9
 			}
 			return this.finish(node);
 		}
@@ -1648,15 +1626,9 @@
 			}
 			else {
 				const parameter = this.createNode(nodes.NodeType.FuncParam);
-<<<<<<< HEAD
 					
 				while (this._parseUnknownSymbol(this._parseMacroStatement() || this._parseNcStatement() || this._parseBinaryExpr())){}
 			
-=======
-				while (this._parseUnknownSymbol(this._parseMacroStatement() || this._parseNcStatement() || this._parseBinaryExpr())) {
-
-				}
->>>>>>> e9c75ed9
 				node.addChild(parameter);
 			}
 		}
@@ -1703,7 +1675,6 @@
 			return this.finish(node);
 		}
 	}
-<<<<<<< HEAD
 	
 	public _parseSetvn(node: nodes.Node = null) : nodes.Node  {
 
@@ -1759,10 +1730,6 @@
 		}
 		return this.finish(node);
 	}
-=======
-
-	public _parseText(): nodes.Node | null {
->>>>>>> e9c75ed9
 
 	public _parsePrntAnyText() : nodes.Node {
 		
